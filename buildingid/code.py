# -*- coding: utf-8 -*-
#
# pnnl-buildingid: buildingid/code.py
#
# Copyright (c) 2019, Battelle Memorial Institute
# All rights reserved.
#
# See LICENSE.txt and WARRANTY.txt for details.

import re
import typing

from .context import openlocationcode
from .validators import isValidCodeArea, isValidCodeLength, isValidLatitude, isValidLatitudeCenter, isValidLongitude, isValidLongitudeCenter

SEPARATOR_ = '-'

FORMAT_STRING_ = '%s-%.0f-%.0f-%.0f-%.0f'

RE_PATTERN_ = re.compile(r''.join([
    r'^',
    r'(',
        r'[', re.escape(openlocationcode.CODE_ALPHABET_[0:9]), r'][', re.escape(openlocationcode.CODE_ALPHABET_[0:18]), r']',
        r'(?:',
            re.escape(openlocationcode.PADDING_CHARACTER_), r'{6}',
            re.escape(openlocationcode.SEPARATOR_),
            r'(?:',
                re.escape(openlocationcode.PADDING_CHARACTER_), r'{2,}',
            r')?',
            r'|',
            r'[', re.escape(openlocationcode.CODE_ALPHABET_), r']{2}',
            r'(?:',
                re.escape(openlocationcode.PADDING_CHARACTER_), r'{4}',
                re.escape(openlocationcode.SEPARATOR_),
                r'(?:',
                    re.escape(openlocationcode.PADDING_CHARACTER_), r'{2,}',
                r')?',
                r'|',
                r'[', re.escape(openlocationcode.CODE_ALPHABET_), r']{2}',
                r'(?:',
                    re.escape(openlocationcode.PADDING_CHARACTER_), r'{2}',
                    re.escape(openlocationcode.SEPARATOR_),
                    r'(?:',
                        re.escape(openlocationcode.PADDING_CHARACTER_), r'{2,}',
                    r')?',
                    r'|',
                    r'[', re.escape(openlocationcode.CODE_ALPHABET_), r']{2}',
                    re.escape(openlocationcode.SEPARATOR_),
                    r'(?:',
                        re.escape(openlocationcode.PADDING_CHARACTER_), r'{2,}',
                        r'|',
                        r'[', re.escape(openlocationcode.CODE_ALPHABET_), r']{2,}',
                        re.escape(openlocationcode.PADDING_CHARACTER_), r'*',
                    r')?',
                r')',
            r')',
        r')',
    r')',
    re.escape(SEPARATOR_),
    r'(0|[1-9][0-9]*)',
    re.escape(SEPARATOR_),
    r'(0|[1-9][0-9]*)',
    re.escape(SEPARATOR_),
    r'(0|[1-9][0-9]*)',
    re.escape(SEPARATOR_),
    r'(0|[1-9][0-9]*)',
    r'$',
]), flags=re.IGNORECASE)

RE_GROUP_OPENLOCATIONCODE_ = 1

RE_GROUP_NORTH_ = 2

RE_GROUP_EAST_ = 3

RE_GROUP_SOUTH_ = 4

RE_GROUP_WEST_ = 5

Code = typing.NewType('Code', str)

class CodeArea(openlocationcode.CodeArea):
    def __init__(self, centroid: openlocationcode.CodeArea, *args, **kwargs) -> None:
        super().__init__(*args, **kwargs)

        self.centroid = centroid

    @property
    def area(self) -> float:
        height = float(self.latitudeHi - self.latitudeLo)
        width = float(self.longitudeHi - self.longitudeLo)

        return height * width

    def encode(self) -> Code:
        return encode(self.latitudeLo, self.longitudeLo, self.latitudeHi, self.longitudeHi, self.centroid.latitudeCenter, self.centroid.longitudeCenter, codeLength=self.codeLength)

    def intersection(self, other: 'CodeArea') -> typing.Optional[typing.Tuple[float, float, float, float]]:
        if other is None:
            return None

        latitudeLo = float(max(self.latitudeLo, other.latitudeLo))
        latitudeHi = float(min(self.latitudeHi, other.latitudeHi))
        longitudeLo = float(max(self.longitudeLo, other.longitudeLo))
        longitudeHi = float(min(self.longitudeHi, other.longitudeHi))

        if (latitudeLo > latitudeHi) or (longitudeLo > longitudeHi):
            return None

        return (longitudeLo, latitudeLo, longitudeHi, latitudeHi, )

    def jaccard(self, other: 'CodeArea') -> typing.Optional[float]:
        bbox = self.intersection(other)

        if bbox is None:
            return None

        area = (bbox[3] - bbox[1]) * (bbox[2] - bbox[0])

        return area / (self.area + other.area - area)

    def resize(self) -> 'CodeArea':
        halfHeight = float(self.centroid.latitudeHi - self.centroid.latitudeLo) / 2
        halfWidth = float(self.centroid.longitudeHi - self.centroid.longitudeLo) / 2

        return CodeArea(self.centroid, self.latitudeLo + halfHeight, self.longitudeLo + halfWidth, self.latitudeHi - halfHeight, self.longitudeHi - halfWidth, codeLength=self.codeLength)

def decode(code: Code) -> CodeArea:
    match = isValid_(code)

    if match is None:
        raise ValueError('buildingid.code.decode - Invalid code')

    codeAreaCenter = openlocationcode.decode(match.group(RE_GROUP_OPENLOCATIONCODE_))
    assert isValidCodeArea(codeAreaCenter), 'buildingid.code.decode - Invalid code area'

    codeAreaCenterHeight = codeAreaCenter.latitudeHi - codeAreaCenter.latitudeLo
    assert codeAreaCenterHeight >= 0, 'buildingid.code.decode - Invalid code - Negative height'

    codeAreaCenterWidth = codeAreaCenter.longitudeHi - codeAreaCenter.longitudeLo
    assert codeAreaCenterWidth >= 0, 'buildingid.code.decode - Invalid code - Negative width'

    latitudeLo = codeAreaCenter.latitudeLo - (int(match.group(RE_GROUP_SOUTH_)) * codeAreaCenterHeight)
    latitudeHi = codeAreaCenter.latitudeHi + (int(match.group(RE_GROUP_NORTH_)) * codeAreaCenterHeight)
    assert isValidLatitude(latitudeLo, latitudeHi), 'buildingid.code.decode - Invalid code - Invalid latitude coordinates'

    longitudeLo = codeAreaCenter.longitudeLo - (int(match.group(RE_GROUP_WEST_)) * codeAreaCenterWidth)
    longitudeHi = codeAreaCenter.longitudeHi + (int(match.group(RE_GROUP_EAST_)) * codeAreaCenterWidth)
    assert isValidLongitude(longitudeLo, longitudeHi), 'buildingid.code.decode - Invalid code - Invalid longitude coordinates'

    return CodeArea(codeAreaCenter, latitudeLo, longitudeLo, latitudeHi, longitudeHi, codeAreaCenter.codeLength)

def encode(latitudeLo: float, longitudeLo: float, latitudeHi: float, longitudeHi: float, latitudeCenter: float, longitudeCenter: float, codeLength: int = openlocationcode.PAIR_CODE_LENGTH_) -> Code:
    assert isValidCodeLength(codeLength), 'buildingid.code.encode - Invalid code length'
    assert isValidLatitudeCenter(latitudeLo, latitudeHi, latitudeCenter), 'buildingid.code.encode - Invalid latitude coordinates'
    assert isValidLongitudeCenter(longitudeLo, longitudeHi, longitudeCenter), 'buildingid.code.encode - Invalid longitude coordinates'

    olcNortheast = openlocationcode.encode(latitudeHi, longitudeHi, codeLength=codeLength)
    codeAreaNortheast = openlocationcode.decode(olcNortheast)
    assert isValidCodeArea(codeAreaNortheast), 'buildingid.code.encode - Invalid code area (northeast)'

    olcSouthwest = openlocationcode.encode(latitudeLo, longitudeLo, codeLength=codeLength)
    codeAreaSouthwest = openlocationcode.decode(olcSouthwest)
    assert isValidCodeArea(codeAreaSouthwest), 'buildingid.code.encode - Invalid code area (southwest)'

    olcCenter = openlocationcode.encode(latitudeCenter, longitudeCenter, codeLength=codeLength)
    codeAreaCenter = openlocationcode.decode(olcCenter)
    assert isValidCodeArea(codeAreaCenter), 'buildingid.code.encode - Invalid code area (center)'

    codeAreaCenterHeight = codeAreaCenter.latitudeHi - codeAreaCenter.latitudeLo
    assert codeAreaCenterHeight >= 0, 'buildingid.code.encode - Invalid code - Negative height'

    codeAreaCenterWidth = codeAreaCenter.longitudeHi - codeAreaCenter.longitudeLo
    assert codeAreaCenterWidth >= 0, 'buildingid.code.encode - Invalid code - Negative width'

    olcCountNorth = (codeAreaNortheast.latitudeHi - codeAreaCenter.latitudeHi) / codeAreaCenterHeight
    assert olcCountNorth >= 0, 'buildingid.code.encode - Negative extent (north)'

    olcCountSouth = (codeAreaCenter.latitudeLo - codeAreaSouthwest.latitudeLo) / codeAreaCenterHeight
    assert olcCountSouth >= 0, 'buildingid.code.encode - Negative extent (south)'

    olcCountEast = (codeAreaNortheast.longitudeHi - codeAreaCenter.longitudeHi) / codeAreaCenterWidth
    assert olcCountEast >= 0, 'buildingid.code.encode - Negative extent (east)'

    olcCountWest = (codeAreaCenter.longitudeLo - codeAreaSouthwest.longitudeLo) / codeAreaCenterWidth
    assert olcCountWest >= 0, 'buildingid.code.encode - Negative extent (west)'

    return Code(FORMAT_STRING_ % (olcCenter, olcCountNorth, olcCountEast, olcCountSouth, olcCountWest))

def isValid(code: Code) -> bool:
    return isValid_(code) is not None

<<<<<<< HEAD
def isValid_(code: Code) -> typing.Optional[typing.Match]:
=======
def isValid_(code: Code) -> typing.Optional[typing.Match[str]]:
>>>>>>> fa55e8b1
    if code is None:
        return None

    match = RE_PATTERN_.match(str(code))

    if (match is None) or not openlocationcode.isValid(match.group(RE_GROUP_OPENLOCATIONCODE_)):
        return None

    return match<|MERGE_RESOLUTION|>--- conflicted
+++ resolved
@@ -190,11 +190,7 @@
 def isValid(code: Code) -> bool:
     return isValid_(code) is not None
 
-<<<<<<< HEAD
-def isValid_(code: Code) -> typing.Optional[typing.Match]:
-=======
 def isValid_(code: Code) -> typing.Optional[typing.Match[str]]:
->>>>>>> fa55e8b1
     if code is None:
         return None
 
